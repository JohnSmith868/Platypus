--- conflicted
+++ resolved
@@ -597,12 +597,7 @@
                     this.owner.triggerEvent('pin-me', this.pinTo);
                 }
 
-<<<<<<< HEAD
                 this.isOnCamera = true;
-                this.visible = (this.hidden === false);
-=======
-                this.container.visible = this.visible;
->>>>>>> eb07f69b
                 this.state = this.owner.state;
                 this.stateChange = false;
                 this.lastState = -1;
@@ -724,11 +719,7 @@
              * @method 'hide-sprite'
              */
             "hide-sprite": function () {
-<<<<<<< HEAD
                 this.visible = false;
-=======
-                this.container.visible = false;
->>>>>>> eb07f69b
             },
 
             /**
@@ -737,11 +728,7 @@
              * @method 'show-sprite'
              */
             "show-sprite": function () {
-<<<<<<< HEAD
                 this.visible = true;
-=======
-                this.container.visible = true;
->>>>>>> eb07f69b
             },
             
             /**
@@ -940,14 +927,8 @@
                     }
                     
                     if (this.stateBased && this.stateChange) {
-<<<<<<< HEAD
-                        if (this.state.hidden !== undefined) {
-                            this.visible = !this.state.hidden;
-=======
                         if (this.state.visible !== undefined) {
-                            this.container.visible = this.state.visible;
->>>>>>> eb07f69b
-                        }
+                            this.visible = this.state.visible;                        }
 
                         if (this.checkStates) {
                             for (i = 0; i < this.checkStates.length; i++) {
