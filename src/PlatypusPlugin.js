--- conflicted
+++ resolved
@@ -10,12 +10,8 @@
     
     var ApplicationPlugin = include('springroll.ApplicationPlugin'),
 	    updateFunction = null,
-<<<<<<< HEAD
-        plugin = new ApplicationPlugin();
-=======
         plugin = new ApplicationPlugin(),
         resizeFunction = null;
->>>>>>> 4cb71155
 
     // Preload is an optional asynchronous call for doing any loading
     // before the application is init. Make sure that done() is called
